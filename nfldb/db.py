--- conflicted
+++ resolved
@@ -304,11 +304,8 @@
             self.__cursor = self.__conn.cursor(name=self.__name,
                                                cursor_factory=self.__factory)
         c = self.__cursor
-<<<<<<< HEAD
-=======
         c.search_path = self.__search_path
         c.schema = self.__schema
->>>>>>> 187ec2b7
         c.execute("SET search_path TO %s" % self.__search_path)
         #class _ (object):
         #    def execute(self, *args, **kwargs):
